'use client';

import { useEffect, useState } from 'react';
// @ts-ignore - Temporary fix for Next.js module resolution
import { useSearchParams } from 'next/navigation';
import {
  Box,
  Container,
  VStack,
  HStack,
  Text,
  Button,
  Icon,
  Card,
  CardBody,
  Divider,
  Badge,
  useToast,
  Spinner,
  Alert,
  AlertIcon,
  AlertTitle,
  AlertDescription,
} from '@chakra-ui/react';
import { CheckCircleIcon, PhoneIcon, EmailIcon } from '@chakra-ui/icons';
// @ts-ignore - Temporary fix for Next.js module resolution
import Link from 'next/link';
// SMS will be sent via API endpoint

interface BookingDetails {
  id: string;
  reference: string;
  status: string;
  customer: {
    name: string;
    email: string;
    phone: string;
  };
  totalAmount: number;
  scheduledAt: string;
}

export default function BookingSuccessPage() {
  const [bookingDetails, setBookingDetails] = useState<BookingDetails | null>(null);
  const [isLoading, setIsLoading] = useState(true);
  const [error, setError] = useState<string | null>(null);
  const [loadingMessage, setLoadingMessage] = useState('Loading your booking details...');
  const [smsSent, setSmsSent] = useState(false);
  const [toastShown, setToastShown] = useState(false);
  const searchParams = useSearchParams();
  const toast = useToast();

  const sessionId = searchParams?.get('session_id');
  const bookingRef = searchParams?.get('booking_ref');
  
  // Safe localStorage helper (handles tracking prevention)
  const safeLocalStorage = {
    getItem: (key: string): string | null => {
      try {
        return localStorage.getItem(key);
      } catch {
        return null;
      }
    },
    setItem: (key: string, value: string): void => {
      try {
        localStorage.setItem(key, value);
      } catch {
        // Silently fail if localStorage is blocked
      }
    },
    removeItem: (key: string): void => {
      try {
        localStorage.removeItem(key);
      } catch {
        // Silently fail
      }
    }
  };
  
  // Generate unique key for SMS tracking (per session)
  const smsTrackingKey = sessionId ? `sms_sent_${sessionId}` : null;

  // Track page view for Google Ads
  useEffect(() => {
    if (typeof window !== 'undefined' && (window as any).gtag) {
      (window as any).gtag('event', 'page_view', {
        page_title: 'Booking Success',
        page_location: window.location.href,
        page_path: window.location.pathname
      });
    }
  }, []);

  // Load Trustpilot script
  useEffect(() => {
    // Clean and validate Business Unit ID (remove newlines and whitespace)
    const rawBusinessUnitId = process.env.NEXT_PUBLIC_TRUSTPILOT_BUSINESS_UNIT_ID;
    const businessUnitId = rawBusinessUnitId?.trim().replace(/[\r\n]/g, '');

    // Only load if Business Unit ID is configured and valid
    if (!businessUnitId || businessUnitId.length < 10) {
      // Silently skip if not configured (optional feature)
      return;
    }

    // Check if script is already loaded
    if (document.querySelector('script[src*="trustpilot.com/bootstrap"]')) {
      return;
    }

    const script = document.createElement('script');
    script.src = 'https://widget.trustpilot.com/bootstrap/v5/tp.widget.bootstrap.min.js';
    script.async = true;
    script.onload = () => {
      console.log('✅ Trustpilot widget script loaded successfully');
    };
    script.onerror = () => {
      console.warn('⚠️ Failed to load Trustpilot widget script');
    };

    document.head.appendChild(script);

    return () => {
      // Cleanup - remove script on unmount
      const existingScript = document.querySelector('script[src*="trustpilot.com/bootstrap"]');
      if (existingScript) {
        document.head.removeChild(existingScript);
      }
    };
  }, []);

  useEffect(() => {
    // Add a safety timeout to prevent infinite loading
    const safetyTimeout = setTimeout(() => {
      console.warn('⚠️ Safety timeout reached - stopping loading');
      setIsLoading(false);
      setError('Request timed out. Please refresh the page.');
    }, 30000); // 30 seconds max

    const fetchBookingDetails = async (retryCount = 0) => {
      if (!sessionId) {
        setError('No session ID provided');
        setIsLoading(false);
        return;
      }

      try {
        // Fetch session details from Stripe
        const response = await fetch(`/api/stripe/session/${sessionId}`);
        const data = await response.json();

        if (!response.ok) {
          throw new Error(data.error || 'Failed to fetch booking details');
        }

        if (data && data.payment_status === 'paid') {
          // Extract booking details from session metadata
          const bookingAmount = data.amount_total / 100; // Convert from pence to pounds
          
          setBookingDetails({
            id: data.client_reference_id || 'unknown',
            reference: data.metadata?.bookingReference || bookingRef || data.client_reference_id || 'SV-UNKNOWN',
            status: 'CONFIRMED',
            customer: {
              name: data.metadata?.customerName || data.customer_details?.name || 'Customer',
              email: data.metadata?.customerEmail || data.customer_details?.email || '',
              phone: data.customer_details?.phone || '',
            },
            totalAmount: bookingAmount,
            scheduledAt: new Date().toISOString(), // Default to now if not available
          });

          // Track Google Ads conversion
          if (typeof window !== 'undefined' && (window as any).gtag) {
            try {
              const transactionId =
                data.metadata?.bookingReference || bookingRef || sessionId;
              (window as any).gtag('event', 'conversion', {
<<<<<<< HEAD
                send_to: 'AW-17715630822/Submit_lead_form_Website',
                value: bookingAmount,
                currency: 'GBP',
                transaction_id: transactionId || 'unknown',
=======
                'send_to': 'AW-17715630822/4VHOCMuItL4bEOalvP9B',
                'value': bookingAmount,
                'currency': 'GBP',
                'transaction_id': data.metadata?.bookingReference || sessionId
>>>>>>> 5a483190
              });
              console.log('✅ Google Ads conversion tracked:', {
                value: bookingAmount,
                currency: 'GBP',
                bookingRef: data.metadata?.bookingReference,
                transactionId,
              });
            } catch (gtagError) {
              console.error('❌ Google Ads conversion tracking failed:', gtagError);
            }
          }

          // Show success toast (only once per session)
          const toastTrackingKey = sessionId ? `toast_shown_${sessionId}` : null;
          const alreadyShowedToast = toastTrackingKey ? safeLocalStorage.getItem(toastTrackingKey) : null;
          
          if (!toastShown && !alreadyShowedToast) {
            setToastShown(true);
            safeLocalStorage.setItem(toastTrackingKey || '', 'true');
          toast({
              title: 'Booking Confirmed!',
              description: "Your Speedy Van booking has been confirmed. We'll notify you once your driver is assigned.",
            status: 'success',
            duration: 5000,
            isClosable: true,
          });
          }

          // Send SMS confirmation automatically when success page loads (only once per session)
          if (data.customer_details?.phone && smsTrackingKey) {
            // Check if SMS was already sent (using safe localStorage + state)
            const alreadySentInStorage = safeLocalStorage.getItem(smsTrackingKey);
            
            if (!smsSent && !alreadySentInStorage) {
              try {
                // Mark as sent BEFORE making the request to prevent race conditions
                setSmsSent(true);
                safeLocalStorage.setItem(smsTrackingKey, 'true');
              
              // Send SMS via API endpoint
              const smsResponse = await fetch('/api/notifications/sms/send', {
                method: 'POST',
                headers: {
                  'Content-Type': 'application/json',
                },
                body: JSON.stringify({
                  to: data.customer_details.phone,
                    message: `Your Speedy Van booking ${data.metadata?.bookingReference || bookingRef || data.client_reference_id || 'SV-UNKNOWN'} has been confirmed. We'll notify you once your driver is assigned.\n\nTrack your booking: https://speedy-van.co.uk/track\n\nFor assistance, call 01202129764 or email support@speedy-van.co.uk`,
                  type: 'booking_confirmation'
                })
              });
              
              if (smsResponse.ok) {
                  // SMS sent successfully
                  if (process.env.NODE_ENV === 'development') {
                console.log('✅ SMS confirmation sent successfully');
                  }
              } else {
                console.warn('⚠️ SMS confirmation failed from success page');
                  // Remove flag to allow retry on failure
                  setSmsSent(false);
                  safeLocalStorage.removeItem(smsTrackingKey);
              }
            } catch (smsError) {
              console.error('❌ Error sending SMS from success page:', smsError);
                // Remove flag to allow retry on error
                setSmsSent(false);
                safeLocalStorage.removeItem(smsTrackingKey);
              }
            } else {
              if (process.env.NODE_ENV === 'development') {
                console.log('ℹ️ SMS already sent for this session - preventing duplicate');
              }
            }
          } else if (!data.customer_details?.phone) {
            if (process.env.NODE_ENV === 'development') {
            console.log('ℹ️ No phone number available for SMS');
            }
          }
          
          // Stop loading on success
          clearTimeout(safetyTimeout);
          setIsLoading(false);
        } else {
          // Handle different payment statuses with retry logic
          if (data?.payment_status === 'unpaid' && retryCount < 3) {
            setLoadingMessage(`Payment processing... Checking status (${retryCount + 1}/3)`);
            setTimeout(() => fetchBookingDetails(retryCount + 1), 2000);
            return; // Don't set loading to false here
          } else if (data?.payment_status === 'unpaid') {
            // Final attempt failed - stop loading
            clearTimeout(safetyTimeout);
            setIsLoading(false);
            throw new Error('Payment is still pending after multiple attempts. Please refresh the page or contact support.');
          } else if (data?.payment_status === 'no_payment_required') {
            throw new Error('No payment was required for this session.');
          } else {
            throw new Error(`Payment not completed. Status: ${data?.payment_status || 'unknown'}`);
          }
        }
      } catch (err) {
        console.error('Error fetching booking details:', err);
        
        // Retry on network errors (but not on payment status errors)
        if (retryCount < 2 && err instanceof Error && !err.message.includes('Payment')) {
          setLoadingMessage(`Connection error... Retrying (${retryCount + 1}/2)`);
          setTimeout(() => fetchBookingDetails(retryCount + 1), 3000);
          return; // Don't set loading to false here
        }
        
        // Final failure - stop loading and show error
        clearTimeout(safetyTimeout);
        setError(err instanceof Error ? err.message : 'Failed to load booking details');
        setIsLoading(false);
      }
    };

    fetchBookingDetails();
    
    // Cleanup function to clear timeout on unmount
    return () => {
      clearTimeout(safetyTimeout);
    };
  }, [sessionId, bookingRef, toast]);

  if (isLoading) {
    return (
      <Container maxW="container.md" py={8}>
        <VStack spacing={6} align="center">
          <Spinner size="xl" color="green.500" />
          <Text fontSize="lg">{loadingMessage}</Text>
        </VStack>
      </Container>
    );
  }

  if (error) {
    return (
      <Container maxW="container.md" py={8}>
        <Alert status="error" borderRadius="md">
          <AlertIcon />
          <Box>
            <AlertTitle>Unable to load booking details</AlertTitle>
            <AlertDescription>{error}</AlertDescription>
          </Box>
        </Alert>
        <Box mt={6} textAlign="center">
          <Button as={Link} href="/" colorScheme="blue">
            Return Home
          </Button>
        </Box>
      </Container>
    );
  }

  if (!bookingDetails) {
    return (
      <Container maxW="container.md" py={8}>
        <Alert status="warning" borderRadius="md">
          <AlertIcon />
          <Box>
            <AlertTitle>No booking details found</AlertTitle>
            <AlertDescription>
              Your payment may still be processing. Please check your email for confirmation.
            </AlertDescription>
          </Box>
        </Alert>
        <Box mt={6} textAlign="center">
          <Button as={Link} href="/" colorScheme="blue">
            Return Home
          </Button>
        </Box>
      </Container>
    );
  }

  return (
    <Container maxW="container.md" py={{ base: 4, md: 8 }}>
      <VStack spacing={{ base: 6, md: 8 }} align="stretch">
        {/* Success Header */}
        <VStack spacing={{ base: 3, md: 4 }} textAlign="center">
          <Icon as={CheckCircleIcon} w={{ base: 12, md: 16 }} h={{ base: 12, md: 16 }} color="green.500" />
          <Text fontSize={{ base: "2xl", md: "3xl" }} fontWeight="bold" color="green.600">
            Booking Confirmed!
          </Text>
          <Text fontSize={{ base: "md", md: "lg" }} color="gray.600">
            Your Speedy Van booking has been confirmed. We'll notify you once your driver is assigned.
          </Text>
        </VStack>

        {/* Booking Details Card */}
        <Card>
          <CardBody>
            <VStack spacing={{ base: 3, md: 4 }} align="stretch">
              <HStack justify="space-between" align="center">
                <Text fontSize={{ base: "lg", md: "xl" }} fontWeight="semibold">
                  Booking Details
                </Text>
                <Badge colorScheme="green" fontSize={{ base: "xs", md: "sm" }} px={{ base: 2, md: 3 }} py={{ base: 1, md: 1 }} borderRadius="full">
                  CONFIRMED
                </Badge>
              </HStack>
              
              <Divider />
              
              <VStack spacing={{ base: 2, md: 3 }} align="stretch">
                <HStack justify="space-between">
                  <Text color="gray.600" fontSize={{ base: "sm", md: "md" }}>Booking Reference:</Text>
                  <Text fontWeight="semibold" fontFamily="mono" fontSize={{ base: "sm", md: "md" }}>
                    {bookingDetails.reference}
                  </Text>
                </HStack>
                
                <HStack justify="space-between">
                  <Text color="gray.600" fontSize={{ base: "sm", md: "md" }}>Customer Name:</Text>
                  <Text fontWeight="semibold" fontSize={{ base: "sm", md: "md" }}>{bookingDetails.customer.name}</Text>
                </HStack>
                
                <HStack justify="space-between">
                  <Text color="gray.600" fontSize={{ base: "sm", md: "md" }}>Total Amount:</Text>
                  <Text fontWeight="semibold" fontSize={{ base: "md", md: "lg" }} color="green.600">
                    £{bookingDetails.totalAmount.toFixed(2)}
                  </Text>
                </HStack>
                
                <HStack justify="space-between">
                  <Text color="gray.600" fontSize={{ base: "sm", md: "md" }}>Status:</Text>
                  <Badge colorScheme="green" size={{ base: "sm", md: "md" }}>Confirmed</Badge>
                </HStack>
              </VStack>
            </VStack>
          </CardBody>
        </Card>

        {/* Next Steps */}
        <Card>
          <CardBody>
            <VStack spacing={{ base: 3, md: 4 }} align="stretch">
              <Text fontSize={{ base: "md", md: "lg" }} fontWeight="semibold">
                What happens next?
              </Text>
              
              <VStack spacing={{ base: 2, md: 3 }} align="stretch">
                <HStack>
                  <Box w={2} h={2} bg="blue.500" borderRadius="full" mt={2} />
                  <Text fontSize={{ base: "sm", md: "md" }}>
                    <strong>Driver Assignment:</strong> We'll notify you once your driver is assigned with their contact details.
                  </Text>
                </HStack>
                
                <HStack>
                  <Box w={2} h={2} bg="blue.500" borderRadius="full" mt={2} />
                  <Text fontSize={{ base: "sm", md: "md" }}>
                    <strong>Track Your Booking:</strong> Monitor your booking status at <a href="https://speedy-van.co.uk/track" style={{ color: '#3182ce', textDecoration: 'underline' }}>https://speedy-van.co.uk/track</a>
                  </Text>
                </HStack>
                
                <HStack>
                  <Box w={2} h={2} bg="blue.500" borderRadius="full" mt={2} />
                  <Text fontSize={{ base: "sm", md: "md" }}>
                    <strong>Pre-Move Contact:</strong> Your driver will contact you 30 minutes before arrival.
                  </Text>
                </HStack>
                
                <HStack>
                  <Box w={2} h={2} bg="blue.500" borderRadius="full" mt={2} />
                  <Text fontSize={{ base: "sm", md: "md" }}>
                    <strong>Need Help?</strong> Call 01202129764 or email support@speedy-van.co.uk for assistance.
                  </Text>
                </HStack>
              </VStack>
            </VStack>
          </CardBody>
        </Card>

        {/* Contact Information */}
        <Card>
          <CardBody>
            <VStack spacing={{ base: 3, md: 4 }} align="stretch">
              <Text fontSize={{ base: "md", md: "lg" }} fontWeight="semibold">
                Need help or have questions?
              </Text>
              
              <VStack spacing={{ base: 2, md: 3 }}>
                <HStack spacing={4}>
                  <Icon as={PhoneIcon} color="blue.500" />
                  <VStack spacing={0} align="start">
                    <Text fontWeight="semibold" fontSize={{ base: "sm", md: "md" }}>Call us</Text>
                    <Text color="gray.600" fontSize={{ base: "sm", md: "md" }}>01202129764</Text>
                  </VStack>
                </HStack>
                
                <HStack spacing={4}>
                  <Icon as={EmailIcon} color="blue.500" />
                  <VStack spacing={0} align="start">
                    <Text fontWeight="semibold" fontSize={{ base: "sm", md: "md" }}>Email us</Text>
                    <Text color="gray.600" fontSize={{ base: "sm", md: "md" }}>support@speedy-van.co.uk</Text>
                  </VStack>
                </HStack>
              </VStack>
            </VStack>
          </CardBody>
        </Card>

        {/* Action Buttons */}
        <HStack spacing={{ base: 3, md: 4 }} justify="center" wrap="wrap">
          <Button as={Link} href="/" size={{ base: "md", md: "lg" }} variant="outline">
            Return Home
          </Button>
          <Button 
            as={Link} 
            href={`/track?ref=${bookingDetails.reference}`}
            size={{ base: "md", md: "lg" }} 
            colorScheme="green"
            leftIcon={<Icon as={CheckCircleIcon} />}
          >
            Track Your Order
          </Button>
          <Button 
            as="a"
            href={`/api/booking-luxury/invoice/${bookingDetails.reference}`}
            target="_blank"
            size={{ base: "md", md: "lg" }} 
            colorScheme="purple"
            leftIcon={<Icon as={EmailIcon} />}
          >
            Download Invoice
          </Button>
          <Button
            as={Link}
            href="/customer"
            size={{ base: "md", md: "lg" }}
            colorScheme="blue"
          >
            View My Bookings
          </Button>
        </HStack>

        {/* Trustpilot Review Widget */}
        {process.env.NEXT_PUBLIC_TRUSTPILOT_BUSINESS_UNIT_ID?.trim() && (
          <Box
            mt={8}
            p={6}
            bg="gray.50"
            borderRadius="lg"
            border="1px solid"
            borderColor="gray.200"
            textAlign="center"
          >
            <VStack spacing={4}>
              <Text fontSize="lg" fontWeight="semibold" color="gray.700">
                How was your booking experience?
              </Text>
              <Text fontSize="sm" color="gray.600" mb={2}>
                Help us improve by leaving a review
              </Text>

              {/* Trustpilot Micro Review Count Widget */}
              <Box
                className="trustpilot-widget"
                data-locale="en-GB"
                data-template-id="56278e9abfbbba0bdcd568bc"
                data-businessunit-id={process.env.NEXT_PUBLIC_TRUSTPILOT_BUSINESS_UNIT_ID?.trim().replace(/[\r\n]/g, '')}
                data-style-height="52px"
                data-style-width="100%"
                data-theme="light"
                sx={{
                  '& a': {
                    textDecoration: 'none',
                    color: 'inherit',
                  },
                  '& .trustpilot-widget': {
                    display: 'inline-block',
                  }
                }}
              >
                <a
                  href="https://uk.trustpilot.com/review/speedy-van.co.uk"
                  target="_blank"
                  rel="noopener noreferrer"
                >
                  Trustpilot
                </a>
              </Box>
            </VStack>
          </Box>
        )}
      </VStack>
    </Container>
  );
}<|MERGE_RESOLUTION|>--- conflicted
+++ resolved
@@ -177,17 +177,10 @@
               const transactionId =
                 data.metadata?.bookingReference || bookingRef || sessionId;
               (window as any).gtag('event', 'conversion', {
-<<<<<<< HEAD
-                send_to: 'AW-17715630822/Submit_lead_form_Website',
-                value: bookingAmount,
-                currency: 'GBP',
-                transaction_id: transactionId || 'unknown',
-=======
                 'send_to': 'AW-17715630822/4VHOCMuItL4bEOalvP9B',
                 'value': bookingAmount,
                 'currency': 'GBP',
-                'transaction_id': data.metadata?.bookingReference || sessionId
->>>>>>> 5a483190
+                'transaction_id': transactionId
               });
               console.log('✅ Google Ads conversion tracked:', {
                 value: bookingAmount,
